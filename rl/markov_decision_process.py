--- conflicted
+++ resolved
@@ -46,12 +46,6 @@
         super().__init__(lambda _: action)
         self.action = action
 
-<<<<<<< HEAD
-    def act(self, _: S) -> Distribution[A]:
-        return Constant(self.action)
-
-=======
->>>>>>> 7832b0fc
 
 class FinitePolicy(Policy[S, A]):
     ''' A policy where the state and action spaces are finite.
@@ -130,24 +124,6 @@
     return_: float
 
 
-class State(ABC, Generic[S]):
-    def on_non_terminal(self, f: Callable[[S], X], default: X) -> X:
-        if isinstance(self, NonTerminal):
-            return f(self.state)
-        else:
-            return default
-
-
-@dataclass(frozen=True)
-class Terminal(State[S]):
-    state: S
-
-
-@dataclass(frozen=True)
-class NonTerminal(State[S]):
-    state: S
-
-
 class MarkovDecisionProcess(ABC, Generic[S, A]):
     def apply_policy(self, policy: Policy[S, A]) -> MarkovRewardProcess[S]:
         mdp = self
@@ -158,10 +134,6 @@
                 state: NonTerminal[S]
             ) -> Distribution[Tuple[State[S], float]]:
                 actions: Distribution[A] = policy.act(state)
-<<<<<<< HEAD
-
-=======
->>>>>>> 7832b0fc
                 return actions.apply(lambda a: mdp.step(state, a))
 
         return RewardProcess()
@@ -244,13 +216,8 @@
     return QPolicy()
 
 
-<<<<<<< HEAD
-ActionMapping = Mapping[A, StateReward[State[S]]]
-StateActionMapping = Mapping[S, Optional[ActionMapping[A, S]]]
-=======
 ActionMapping = Mapping[A, StateReward[S]]
 StateActionMapping = Mapping[NonTerminal[S], ActionMapping[A, S]]
->>>>>>> 7832b0fc
 
 
 class FiniteMarkovDecisionProcess(MarkovDecisionProcess[S, A]):
@@ -258,14 +225,6 @@
 
     '''
 
-<<<<<<< HEAD
-    mapping: StateActionMapping[NonTerminal[S], A]
-
-    def __init__(self, mapping: StateActionMapping[NonTerminal[S], A]):
-        self.mapping = mapping
-        self.non_terminal_states = [s for s, v in mapping.items()
-                                    if v is not None]
-=======
     non_terminal_states: Sequence[NonTerminal[S]]
     mapping: StateActionMapping[S, A]
 
@@ -279,7 +238,6 @@
              for (s1, r), p in v.table().items()}
         ) for a, v in d.items()} for s, d in mapping.items()}
         self.non_terminal_states = list(self.mapping.keys())
->>>>>>> 7832b0fc
 
     def __repr__(self) -> str:
         display = ""
@@ -293,13 +251,8 @@
                         + f"Reward {r:.3f}] with Probability {p:.3f}\n"
         return display
 
-<<<<<<< HEAD
-    def step(self, state: NonTerminal[S], action: A) -> StateReward:
-        action_map: ActionMapping[A, NonTerminal[S]] = self.mapping[state]
-=======
     def step(self, state: NonTerminal[S], action: A) -> StateReward[S]:
         action_map: ActionMapping[A, S] = self.mapping[state]
->>>>>>> 7832b0fc
 
         return action_map[action]
 
