--- conflicted
+++ resolved
@@ -1,19 +1,10 @@
 from __future__ import annotations
-<<<<<<< HEAD
 from abc import ABC
 from typing import Sequence, Mapping, Tuple, TypeVar, Callable, List, Dict, \
     Generic, Optional, Iterator
 import numpy as np
-=======
-
-from abc import ABC, abstractmethod
-from collections import defaultdict
->>>>>>> 7fbd2c3c
 from dataclasses import dataclass, replace, field
 from more_itertools import pairwise
-import numpy as np
-from typing import Sequence, Mapping, Tuple, TypeVar, Callable, List, Dict, \
-    Generic, Optional
 
 X = TypeVar('X')
 SMALL_NUM = 1e-6
